defmodule Sentry.Client do
  @moduledoc """
  This module is the default client for sending an event to Sentry via HTTP.

  It makes use of `Task.Supervisor` to create unlinked asynchronous tasks
  to avoid holding up a user's application to send a Sentry event.

  ### Configuration

  * `:before_send_event` - allows performing operations on the event before
    it is sent.  Accepts an anonymous function or a {module, function} tuple, and
    the event will be passed as the only argument.

  Example configuration of putting Logger metadata in the extra context:

      config :sentry,
        before_send_event: fn(event) ->
          metadata = Map.new(Logger.metadata)
          %{event | extra: Map.merge(event.extra, metadata)}
        end
  """

  alias Sentry.{Event, Util}

  require Logger

  @type get_dsn :: {String.t, String.t, Integer.t}
  @sentry_version 5
  @max_attempts 4
  @hackney_pool_name :sentry_pool

  quote do
    unquote(@sentry_client "sentry-elixir/#{Mix.Project.config[:version]}")
  end

  @doc """
  Starts an unlinked asynchronous task that will attempt to send the event to the Sentry
  API up to 4 times with exponential backoff.

  The event is dropped if it all retries fail.
  """
  @spec send_event(Event.t) :: Task.t
  def send_event(%Event{} = event) do
    {endpoint, public_key, secret_key} = get_dsn!()

    auth_headers = authorization_headers(public_key, secret_key)
    event = maybe_call_before_send_event(event)
    case Poison.encode(event) do
      {:ok, body} ->
        Task.Supervisor.async_nolink(Sentry.TaskSupervisor, fn ->
          try_request(:post, endpoint, auth_headers, body)
        end)
      {:error, error} ->
        log_api_error("Unable to encode Sentry error - #{inspect(error)}")
        :error
    end
  end

  defp try_request(method, url, headers, body, current_attempt \\ 1)
  defp try_request(_, _, _, _, current_attempt)
    when current_attempt > @max_attempts, do: :error
  defp try_request(method, url, headers, body, current_attempt) do
    case request(method, url, headers, body) do
      {:ok, id} -> {:ok, id}
      _ ->
        sleep(current_attempt)
        try_request(method, url, headers, body, current_attempt + 1)
    end
  end

  @doc """
  Makes the HTTP request to Sentry using hackney.

  Hackney options can be set via the `hackney_opts` configuration option.
  """
  def request(method, url, headers, body) do
    hackney_opts = Application.get_env(:sentry, :hackney_opts, [])
                   |> Keyword.put_new(:pool, @hackney_pool_name)
<<<<<<< HEAD

    with {:ok, 200, _, client} <- :hackney.request(method, url, headers, body, hackney_opts),
         {:ok, body} <- :hackney.body(client),
         {:ok, json} <- Poison.decode(body) do
      {:ok, Map.get(json, "id")}
    else
      {:ok, status, headers, _client} ->
=======
    case :hackney.request(method, url, headers, body, hackney_opts) do
      {:ok, 200, _headers, client} ->
        case :hackney.body(client) do
          {:ok, body} ->
            id = Poison.decode!(body)
                 |> Map.get("id")
            {:ok, id}
          _ ->
            log_api_error(body)
            :error
        end
      {:ok, status, headers, client} ->
        :hackney.skip_body(client)
>>>>>>> 7f4309d2
        error_header = :proplists.get_value("X-Sentry-Error", headers, "")
        log_api_error("#{body}\nReceived #{status} from Sentry server: #{error_header}")
        :error
      _ ->
        log_api_error(body)
        :error
    end
  end

  @doc """
  Generates a Sentry API authorization header.
  """
  @spec authorization_header(String.t, String.t) :: String.t
  def authorization_header(public_key, secret_key) do
    timestamp = Util.unix_timestamp()
    data = [
      sentry_version: @sentry_version,
      sentry_client: @sentry_client,
      sentry_timestamp: timestamp,
      sentry_key: public_key,
      sentry_secret: secret_key
    ]
    query = data
            |> Enum.map(fn {name, value} -> "#{name}=#{value}" end)
            |> Enum.join(", ")
    "Sentry " <> query
  end

  defp authorization_headers(public_key, secret_key) do
    [
      {"User-Agent", @sentry_client},
      {"X-Sentry-Auth", authorization_header(public_key, secret_key)}
    ]
  end

  @doc """
  Get a Sentry DSN which is simply a URI.
  """
  @spec get_dsn! :: get_dsn
  def get_dsn! do
    # {PROTOCOL}://{PUBLIC_KEY}:{SECRET_KEY}@{HOST}/{PATH}{PROJECT_ID}
    %URI{userinfo: userinfo, host: host, port: port, path: path, scheme: protocol} = URI.parse(fetch_dsn())
    [public_key, secret_key] = String.split(userinfo, ":", parts: 2)
    [_, binary_project_id] = String.split(path, "/")
    project_id = String.to_integer(binary_project_id)
    endpoint = "#{protocol}://#{host}:#{port}/api/#{project_id}/store/"

    {endpoint, public_key, secret_key}
  end

  def maybe_call_before_send_event(event) do
    case Application.get_env(:sentry, :before_send_event) do
      function when is_function(function, 1) ->
        function.(event)
      {module, function} ->
        apply(module, function, [event])
      nil ->
        event
      _ ->
        raise ArgumentError, message: ":before_send_event must be an anonymous function or a {Module, Function} tuple"
    end
  end

  def hackney_pool_name do
    @hackney_pool_name
  end

  defp fetch_dsn do
    case Application.fetch_env!(:sentry, :dsn) do
      {:system, env_var} -> System.get_env(env_var)
      value -> value
    end
  end

  defp log_api_error(body) do
    Logger.warn(fn ->
      ["Failed to send Sentry event.", ?\n, body]
    end)
  end

  defp sleep(attempt_number) do
    # sleep 2^n seconds
    :math.pow(attempt_number, 2)
    |> Kernel.*(1000)
    |> Kernel.round()
    |> :timer.sleep()
  end
end<|MERGE_RESOLUTION|>--- conflicted
+++ resolved
@@ -76,29 +76,13 @@
   def request(method, url, headers, body) do
     hackney_opts = Application.get_env(:sentry, :hackney_opts, [])
                    |> Keyword.put_new(:pool, @hackney_pool_name)
-<<<<<<< HEAD
-
     with {:ok, 200, _, client} <- :hackney.request(method, url, headers, body, hackney_opts),
          {:ok, body} <- :hackney.body(client),
          {:ok, json} <- Poison.decode(body) do
       {:ok, Map.get(json, "id")}
     else
-      {:ok, status, headers, _client} ->
-=======
-    case :hackney.request(method, url, headers, body, hackney_opts) do
-      {:ok, 200, _headers, client} ->
-        case :hackney.body(client) do
-          {:ok, body} ->
-            id = Poison.decode!(body)
-                 |> Map.get("id")
-            {:ok, id}
-          _ ->
-            log_api_error(body)
-            :error
-        end
       {:ok, status, headers, client} ->
         :hackney.skip_body(client)
->>>>>>> 7f4309d2
         error_header = :proplists.get_value("X-Sentry-Error", headers, "")
         log_api_error("#{body}\nReceived #{status} from Sentry server: #{error_header}")
         :error
